import fs from 'fs-extra';
import mime from 'mime';
import path from 'path';
import temporary from 'tempy';
import { sharpAsync } from '@expo/image-utils';

import { joinURI } from './helpers/uri';
import generateFingerprint from './helpers/fingerprint';
import IconError from './errors/IconError';
import { fromStartupImage } from './validators/Apple';

const supportedMimeTypes = ['image/png', 'image/jpeg', 'image/webp'];

function parseArray(i) {
  if (i == null) return [];
  return i && !Array.isArray(i) ? [i] : i;
}

function sanitizeIcon(iconSnippet) {
  if (!iconSnippet.src) {
    throw new IconError('Unknown icon source.');
  }
  const sizes = parseArray(iconSnippet.size || iconSnippet.sizes);
  if (!sizes) {
    throw new IconError('Unknown icon sizes.');
  }
  return {
    src: iconSnippet.src,
    resizeMode: iconSnippet.resizeMode,
    sizes,
    media: iconSnippet.media,
    destination: iconSnippet.destination,
    ios: iconSnippet.ios || false,
    color: iconSnippet.color,
  };
}

function processIcon(width, height, icon, buffer, mimeType, publicPath, shouldFingerprint) {
  const dimensions = `${width}x${height}`;
  const fileName = shouldFingerprint
    ? `icon_${dimensions}.${generateFingerprint(buffer)}.${mime.getExtension(mimeType)}`
    : `icon_${dimensions}.${mime.getExtension(mimeType)}`;
  const iconOutputDir = icon.destination ? joinURI(icon.destination, fileName) : fileName;
  const iconPublicUrl = joinURI(publicPath, iconOutputDir);

  let manifestIcon = null;
  if (width === height) {
    manifestIcon = {
      src: iconPublicUrl,
      sizes: dimensions,
      type: mimeType,
    };
  }
  return {
    manifestIcon,
    webpackAsset: {
      output: iconOutputDir,
      url: iconPublicUrl,
      source: buffer,
      size: buffer.length,
      ios: icon.ios
        ? { valid: icon.ios, media: icon.media, size: dimensions, href: iconPublicUrl }
        : false,
      resizeMode: icon.resizeMode,
      color: icon.color,
    },
  };
}

function parseSize(size) {
  let width;
  let height;
  if (Array.isArray(size) && size.length) {
    // [0, 0] || [0]
    width = size[0];
    height = size.length > 1 ? size[1] : size[0];
  } else if (typeof size === 'number') {
    // 0
    width = size;
    height = size;
  } else if (typeof size === 'string') {
    // '0x0'
    const dimensions = size.split('x');
    width = dimensions[0];
    height = dimensions[1];
  }
  return { width, height };
}

async function getBufferWithMimeAsync({ src, resizeMode, color }, mimeType, { width, height }) {
  let imagePath;
  if (!supportedMimeTypes.includes(mimeType)) {
    imagePath = src;
  } else {
    imagePath = await resize(src, mimeType, width, height, resizeMode, color);
  }
  try {
    return await fs.readFile(imagePath);
  } catch (err) {
    throw new IconError(`It was not possible to read '${src}'.`);
  }
}

async function processImage(size, icon, fingerprint, publicPath) {
  const { width, height } = parseSize(size);
  if (width <= 0 || height <= 0) {
    return;
  }
  const mimeType = mime.getType(icon.src);
  const _buffer = await getBufferWithMimeAsync(icon, mimeType, { width, height });
  return processIcon(width, height, icon, _buffer, mimeType, publicPath, fingerprint);
}

async function resize(inputPath, mimeType, width, height, fit = 'contain', background) {
  try {
    const outputPath = temporary.directory();
    await sharpAsync(
      {
        input: inputPath,
        output: outputPath,
        format: mimeType.split('/')[1],
      },
      [
        {
          operation: 'flatten',
          background,
        },
        {
          operation: 'resize',
          width,
          height,
          fit,
          background,
        },
      ]
    );
    return path.join(outputPath, path.basename(inputPath));
  } catch ({ message }) {
    throw new IconError(`It was not possible to generate splash screen '${inputPath}'. ${message}`);
  }
}

export function retrieveIcons(manifest) {
  // Remove these items so they aren't written to disk.
  const { startupImages, icons, ...config } = manifest;
  const parsedStartupImages = parseArray(startupImages);

  let parsedIcons = parseArray(icons);

  if (parsedStartupImages.length) {
    // TODO: Bacon: use all of the startup images
    const startupImage = parsedStartupImages[0];
    parsedIcons = [...parsedIcons, ...fromStartupImage(startupImage)];
  }

  const response = parsedIcons.map(icon => sanitizeIcon(icon));
  return [response, config];
}

export async function parseIcons(inputIcons, fingerprint, publicPath) {
  if (!inputIcons.length) {
    return {};
  }

  let icons = [];
  let assets = [];

  let promises = [];
  for (const icon of inputIcons) {
    const { sizes } = icon;
    promises = [
      ...promises,
      ...sizes.map(async size => {
        const { manifestIcon, webpackAsset } = await processImage(
          size,
          icon,
          fingerprint,
          publicPath
        );
        icons.push(manifestIcon);
        assets.push(webpackAsset);
      }),
    ];
  }
  await Promise.all(promises);

  return {
<<<<<<< HEAD
    // Sort the icons so the tests match.
    icons: sorted(icons, 'sizes'),
    assets: sorted(assets, 'size'),
=======
    icons: icons
      .filter(icon => icon)
      .sort(({ sizes }, { sizes: sizesB }) => {
        if (sizes < sizesB) return -1;
        else if (sizes > sizesB) return 1;
        return 0;
      }),
    // startupImages: icons.filter(({ isStartupImage }) => isStartupImage),
    assets,
>>>>>>> 9ff9de12
  };
}

function sorted(arr, key) {
  return arr.sort((a, b) => {
    if (a[key] > b[key]) return 1;
    if (a[key] < b[key]) return -1;
    return 0;
  });
}<|MERGE_RESOLUTION|>--- conflicted
+++ resolved
@@ -185,21 +185,9 @@
   await Promise.all(promises);
 
   return {
-<<<<<<< HEAD
     // Sort the icons so the tests match.
     icons: sorted(icons, 'sizes'),
     assets: sorted(assets, 'size'),
-=======
-    icons: icons
-      .filter(icon => icon)
-      .sort(({ sizes }, { sizes: sizesB }) => {
-        if (sizes < sizesB) return -1;
-        else if (sizes > sizesB) return 1;
-        return 0;
-      }),
-    // startupImages: icons.filter(({ isStartupImage }) => isStartupImage),
-    assets,
->>>>>>> 9ff9de12
   };
 }
 
